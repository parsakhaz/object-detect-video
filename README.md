---
title: redact-video-demo
app_file: app.py
sdk: gradio
sdk_version: 5.13.2
---
# Video Object Detection with Moondream

<<<<<<< HEAD
This tool uses Moondream2, a powerful yet lightweight vision-language model, to detect and visualize objects in videos. Moondream can recognize a wide variety of objects, people, text, and more with high accuracy while being much smaller than traditional models.

## About Moondream

Moondream is a tiny yet powerful vision-language model that can analyze images and answer questions about them. It's designed to be lightweight and efficient while maintaining high accuracy. Some key features:

- Only 2B parameters
- Fast inference with minimal resource requirements
- Supports CPU and GPU execution
- Open source and free to use
- Can detect almost anything you can describe in natural language

Links:
- [GitHub Repository](https://github.com/vikhyat/moondream)
- [Hugging Face Space](https://huggingface.co/vikhyatk/moondream2)
- [Python Package](https://pypi.org/project/moondream/)

## Features

- Real-time object detection in videos using Moondream2
- Multiple visualization styles:
  - Censor: Black boxes over detected objects
  - YOLO: Traditional bounding boxes with labels
  - Hitmarker: Call of Duty style crosshair markers
- Optional grid-based detection for improved accuracy
- Flexible object type detection using natural language
- Frame-by-frame processing with IoU-based merging
- Batch processing of multiple videos
=======
This tool automatically detects and highlights objects in videos using the Moondream2 vision-language model. It's designed for flexible object detection tasks like tracking faces in interviews, finding license plates in traffic footage, or monitoring specific objects across video segments.

## Common Use Cases

- Face Detection: Track faces in interviews, meetings, or surveillance footage
- License Plate Recognition: Monitor traffic cameras or parking lot footage
- Object Tracking: Follow specific items through retail or warehouse videos
- Security Monitoring: Detect people or vehicles in surveillance footage
- Video Segments: Process specific time ranges for targeted analysis
- Batch Processing: Handle multiple video files with consistent detection settings

## Features

- Real-time object detection in videos
- Grid-based detection for improved accuracy on large frames
- Flexible object type detection (faces, license plates, people, vehicles, etc.)
- Temporal smoothing for stable bounding boxes
- Frame-by-frame processing with IoU tracking
- Process full videos or specific segments using --test mode
>>>>>>> 845cb849
- Web-compatible output format
- User-friendly web interface
- Command-line interface for automation

## Requirements

- Python 3.8+
- OpenCV (cv2)
- PyTorch
- Transformers
- Pillow (PIL)
- tqdm
- ffmpeg
- numpy
- gradio (for web interface)

## Installation

1. Clone this repository and create a new virtual environment
~~~bash
git clone https://github.com/parsakhaz/object-detect-video.git
python -m venv .venv
source .venv/bin/activate
~~~
2. Install the required packages:
~~~bash
pip install -r requirements.txt
~~~
3. Install ffmpeg:
   - On Ubuntu/Debian: `sudo apt-get install ffmpeg libvips`
   - On macOS: `brew install ffmpeg`
   - On Windows: Download from [ffmpeg.org](https://ffmpeg.org/download.html)

## Usage

### Web Interface

1. Start the web interface:
```bash
python app.py
```

2. Open the provided URL in your browser

3. Use the interface to:
   - Upload your video
   - Specify what to censor (e.g., face, logo, text)
   - Adjust processing speed and quality
   - Configure grid size for detection
   - Process and download the censored video

### Command Line Interface

1. Create an `inputs` directory in the same folder as the script:
~~~bash
mkdir inputs
~~~

2. Place your video files in the `inputs` directory. Supported formats:
   - .mp4
   - .avi
   - .mov
   - .mkv
   - .webm

3. Run the script:
~~~bash
python main.py
~~~

### Optional Arguments:
- `--test`: Process only first 3 seconds of each video (useful for testing detection settings)
~~~bash
python main.py --test
~~~

- `--preset`: Choose FFmpeg encoding preset (affects output quality vs. speed)
~~~bash
python main.py --preset ultrafast  # Fastest, lower quality
python main.py --preset veryslow   # Slowest, highest quality
~~~

<<<<<<< HEAD
- `--detect`: Specify what object type to detect (using natural language)
```bash
python main.py --detect person     # Detect people
python main.py --detect "red car"  # Detect red cars
python main.py --detect "person wearing a hat"  # Detect people with hats
```

- `--box-style`: Choose visualization style
```bash
python main.py --box-style censor     # Black boxes (default)
python main.py --box-style yolo       # YOLO-style boxes with labels
python main.py --box-style hitmarker  # COD-style hitmarkers
```
=======
- `--detect`: Specify what object type to detect (defaults to "face")
~~~bash
python main.py --detect "license plate"  # Detect license plates
python main.py --detect person     # Detect people
python main.py --detect "security camera"  # Detect security cameras
python main.py --detect face       # Detect faces (default)
~~~
>>>>>>> 845cb849

- `--rows` and `--cols`: Enable grid-based detection by splitting frames
~~~bash
python main.py --rows 2 --cols 2   # Split each frame into 2x2 grid
python main.py --rows 3 --cols 3   # Split each frame into 3x3 grid
<<<<<<< HEAD
```

You can combine arguments:
```bash
python main.py --detect "person wearing sunglasses" --box-style yolo --test --preset "fast" --rows 2 --cols 2
```
=======
python main.py --rows 2 --cols 4 --detect face   # Split each frame into 2x4 grid and detect face
~~~

You can combine arguments:
~~~bash
python main.py --detect "license plate" --test --preset fast --rows 2 --cols 2
~~~
>>>>>>> 845cb849

### Visualization Styles

The tool supports three different visualization styles for detected objects:

1. **Censor** (default)
   - Places solid black rectangles over detected objects
   - Best for privacy and content moderation
   - Completely obscures the detected region

2. **YOLO**
   - Traditional object detection style
   - Red bounding box around detected objects
   - Label showing object type above the box
   - Good for analysis and debugging

3. **Hitmarker**
   - Call of Duty inspired visualization
   - White crosshair marker at center of detected objects
   - Small label above the marker
   - Stylistic choice for gaming-inspired visualization

Choose the style that best fits your use case using the `--box-style` argument.

## Output

Processed videos will be saved in the `outputs` directory with the format:
`[style]_[object_type]_[original_filename].mp4`

For example:
- `censor_face_video.mp4`
- `yolo_person_video.mp4`
- `hitmarker_car_video.mp4`

The output videos will include:
- Original video content
- Selected visualization style for detected objects
- Web-compatible H.264 encoding

## Notes

- Processing time depends on video length, grid size, and GPU availability
- GPU is strongly recommended for faster processing
- Requires sufficient disk space for temporary files
- Detection quality may vary based on object type and video quality
- Detection accuracy depends on Moondream2's ability to recognize the specified object type
- Grid-based detection should only be used when necessary due to significant performance impact
- Web interface provides real-time progress updates and error messages
- Different visualization styles may be more suitable for different use cases
- Moondream can detect almost anything you can describe in natural language<|MERGE_RESOLUTION|>--- conflicted
+++ resolved
@@ -6,7 +6,6 @@
 ---
 # Video Object Detection with Moondream
 
-<<<<<<< HEAD
 This tool uses Moondream2, a powerful yet lightweight vision-language model, to detect and visualize objects in videos. Moondream can recognize a wide variety of objects, people, text, and more with high accuracy while being much smaller than traditional models.
 
 ## About Moondream
@@ -35,27 +34,6 @@
 - Flexible object type detection using natural language
 - Frame-by-frame processing with IoU-based merging
 - Batch processing of multiple videos
-=======
-This tool automatically detects and highlights objects in videos using the Moondream2 vision-language model. It's designed for flexible object detection tasks like tracking faces in interviews, finding license plates in traffic footage, or monitoring specific objects across video segments.
-
-## Common Use Cases
-
-- Face Detection: Track faces in interviews, meetings, or surveillance footage
-- License Plate Recognition: Monitor traffic cameras or parking lot footage
-- Object Tracking: Follow specific items through retail or warehouse videos
-- Security Monitoring: Detect people or vehicles in surveillance footage
-- Video Segments: Process specific time ranges for targeted analysis
-- Batch Processing: Handle multiple video files with consistent detection settings
-
-## Features
-
-- Real-time object detection in videos
-- Grid-based detection for improved accuracy on large frames
-- Flexible object type detection (faces, license plates, people, vehicles, etc.)
-- Temporal smoothing for stable bounding boxes
-- Frame-by-frame processing with IoU tracking
-- Process full videos or specific segments using --test mode
->>>>>>> 845cb849
 - Web-compatible output format
 - User-friendly web interface
 - Command-line interface for automation
@@ -138,7 +116,6 @@
 python main.py --preset veryslow   # Slowest, highest quality
 ~~~
 
-<<<<<<< HEAD
 - `--detect`: Specify what object type to detect (using natural language)
 ```bash
 python main.py --detect person     # Detect people
@@ -152,36 +129,17 @@
 python main.py --box-style yolo       # YOLO-style boxes with labels
 python main.py --box-style hitmarker  # COD-style hitmarkers
 ```
-=======
-- `--detect`: Specify what object type to detect (defaults to "face")
-~~~bash
-python main.py --detect "license plate"  # Detect license plates
-python main.py --detect person     # Detect people
-python main.py --detect "security camera"  # Detect security cameras
-python main.py --detect face       # Detect faces (default)
-~~~
->>>>>>> 845cb849
 
 - `--rows` and `--cols`: Enable grid-based detection by splitting frames
 ~~~bash
 python main.py --rows 2 --cols 2   # Split each frame into 2x2 grid
 python main.py --rows 3 --cols 3   # Split each frame into 3x3 grid
-<<<<<<< HEAD
 ```
 
 You can combine arguments:
 ```bash
 python main.py --detect "person wearing sunglasses" --box-style yolo --test --preset "fast" --rows 2 --cols 2
 ```
-=======
-python main.py --rows 2 --cols 4 --detect face   # Split each frame into 2x4 grid and detect face
-~~~
-
-You can combine arguments:
-~~~bash
-python main.py --detect "license plate" --test --preset fast --rows 2 --cols 2
-~~~
->>>>>>> 845cb849
 
 ### Visualization Styles
 
